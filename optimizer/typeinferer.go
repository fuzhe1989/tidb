--- conflicted
+++ resolved
@@ -133,16 +133,13 @@
 		ft.Charset = charset.CharsetBin
 		ft.Collate = charset.CollationBin
 		x.SetType(ft)
-<<<<<<< HEAD
 	case ast.AggFuncMax, ast.AggFuncMin:
 		x.SetType(x.Args[0].GetType())
-=======
-	case "sum":
+	case ast.AggFuncSum:
 		ft := types.NewFieldType(mysql.TypeNewDecimal)
 		ft.Charset = charset.CharsetBin
 		ft.Collate = charset.CollationBin
 		x.SetType(ft)
->>>>>>> c715a0c6
 	}
 }
 
